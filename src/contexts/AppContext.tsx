--- conflicted
+++ resolved
@@ -460,11 +460,6 @@
   }, [managerInstance, dispatch, handleErrorCallback]);
 
   const createProject = useCallback(async (name: string, settings: VideoSettings) => {
-<<<<<<< HEAD
-    log('[TODO] createProject called', name, settings);
-    // Implement project creation logic
-  }, []);
-=======
     try {
       const projectService = ProjectService.getInstance();
       const project = await projectService.createProject(name, settings);
@@ -503,7 +498,6 @@
       handleErrorCallback(error instanceof AppError ? error : new AppError(ErrorType.ProjectCreateFailed, 'プロジェクトの作成に失敗しました', error as Error));
     }
   }, [dispatch, managerInstance, transitionTo, handleErrorCallback]);
->>>>>>> cbe78487
 
   const saveProject = useCallback(async () => {
     log('Attempting to save project...');
@@ -594,16 +588,6 @@
   }, [dispatch, managerInstance, handleErrorCallback]);
 
   const startExport = useCallback(async (settings: VideoSettings) => {
-<<<<<<< HEAD
-    log('[TODO] startExport called', settings);
-    // Implement export logic
-  }, []);
-
-  const cancelExport = useCallback(() => {
-    log('[TODO] cancelExport called');
-    // Implement export cancellation logic
-  }, []);
-=======
     if (!state.audioState.source?.buffer) {
       handleErrorCallback(new AppError(ErrorType.INVALID_STATE, 'Valid audio source is required for export.'));
       return;
@@ -670,8 +654,7 @@
     }
     transitionTo({ type: 'ready' });
   }, [transitionTo]);
->>>>>>> cbe78487
-
+  
   const contextValue = useMemo<AppContextType>(() => ({
     ...state,
     dispatch,
