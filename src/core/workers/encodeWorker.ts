// src/core/workers/encodeWorker.ts
import { MP4Muxer } from '../MP4Muxer';
import { EncoderConfig } from '../VideoEncoderService'; // 型定義をインポート
import debug from 'debug';

const log = debug('app:encodeWorker');

let videoEncoder: VideoEncoder | null = null;
let audioEncoder: AudioEncoder | null = null;
let muxer: MP4Muxer | null = null;
let currentConfig: EncoderConfig | null = null;
let isInitialized = false;
let lastVideoTimestamp = 0;
let lastAudioTimestamp = 0;
let frameInterval = 0;
let samplesPerFrame = 0;
let isCancelled = false;
let processedFrames = 0;

interface WorkerInitializeMessage {
  type: 'initialize';
  config: EncoderConfig;
}

interface WorkerEncodeVideoMessage {
  type: 'encodeVideo';
  bitmap: ImageBitmap;
  frameIndex: number;
}

interface WorkerEncodeAudioMessage {
  type: 'encodeAudio';
  channelData: Float32Array;
  frameIndex: number;
  numberOfChannels: number;
  sampleRate: number; // AudioData 作成に必要
  sampleCount: number; // AudioData 作成に必要
}

interface WorkerFinalizeMessage {
  type: 'finalize';
}

interface WorkerCancelMessage {
  type: 'cancel';
}

type WorkerIncomingMessage = 
  | WorkerInitializeMessage
  | WorkerEncodeVideoMessage
  | WorkerEncodeAudioMessage
  | WorkerFinalizeMessage
  | WorkerCancelMessage;

// --- メインスレッドへのメッセージ --- 
interface WorkerProgressMessage {
  type: 'progress';
  processedFrames: number;
  totalFrames: number; // これはメインスレッドから渡してもらう必要があるかも
}

interface WorkerResultMessage {
  type: 'result';
  data: Uint8Array;
}

interface WorkerErrorMessage {
  type: 'error';
  message: string;
}

type WorkerOutgoingMessage = 
  | WorkerProgressMessage 
  | WorkerResultMessage 
  | WorkerErrorMessage;

// Export types for main thread usage
export type {
    WorkerIncomingMessage,
    WorkerOutgoingMessage,
    WorkerInitializeMessage,
    WorkerEncodeVideoMessage,
    WorkerEncodeAudioMessage,
    WorkerFinalizeMessage,
    WorkerCancelMessage,
    WorkerProgressMessage,
    WorkerResultMessage,
    WorkerErrorMessage,
};

self.onmessage = async (event: MessageEvent<WorkerIncomingMessage>) => {
  const message = event.data;
  log('[Worker] Received message:', message.type);

  try {
    if (message.type === 'cancel') {
      isCancelled = true;
      processedFrames = 0;
      // TODO: 実行中のエンコード処理があれば中断する
      log('[Worker] Cancel requested');
      // 必要であればエンコーダー等を閉じる
      videoEncoder?.close();
      audioEncoder?.close();
      return;
    }

    if (message.type === 'initialize') {
      isCancelled = false;
      processedFrames = 0;
      currentConfig = message.config;
      frameInterval = Math.floor(1_000_000 / currentConfig.frameRate);
      samplesPerFrame = Math.floor(currentConfig.sampleRate / currentConfig.frameRate);
      lastVideoTimestamp = 0;
      lastAudioTimestamp = 0;

      // ★ VideoEncoderService の initialize ロジックをここに移動
      muxer = new MP4Muxer(
        { width: currentConfig.width, height: currentConfig.height }, 
        { sampleRate: currentConfig.sampleRate, channels: currentConfig.channels }
      );

      videoEncoder = new VideoEncoder({
        output: (chunk, meta) => muxer?.addVideoChunk(chunk, meta),
        error: (e) => { 
          console.error('[Worker] VideoEncoder error:', e);
          self.postMessage({ type: 'error', message: e.message });
        }
      });
      await videoEncoder.configure({
        codec: 'avc1.42001f',
        width: currentConfig.width,
        height: currentConfig.height,
        bitrate: currentConfig.videoBitrate,
        framerate: currentConfig.frameRate,
      });

      audioEncoder = new AudioEncoder({
        output: (chunk, meta) => muxer?.addAudioChunk(chunk, meta),
        error: (e) => { 
          console.error('[Worker] AudioEncoder error:', e);
          self.postMessage({ type: 'error', message: e.message });
        }
      });
      await audioEncoder.configure({
        codec: 'mp4a.40.2',
        sampleRate: currentConfig.sampleRate,
        numberOfChannels: currentConfig.channels,
        bitrate: currentConfig.audioBitrate,
      });
      
      isInitialized = true;
      log('[Worker] Initialized');

    } else if (message.type === 'encodeVideo') {
      if (!isInitialized || !videoEncoder || isCancelled || !currentConfig) return;
      const timestampUs = message.frameIndex * frameInterval;
      if (timestampUs < lastVideoTimestamp) return; // Monotonic check
      lastVideoTimestamp = timestampUs;

      const frame = new VideoFrame(message.bitmap, { 
        timestamp: timestampUs,
        duration: frameInterval 
      });
      videoEncoder.encode(frame);
      frame.close();
      message.bitmap.close(); // Bitmap も閉じる
      processedFrames = message.frameIndex + 1;
      if (processedFrames % 10 === 0) {
        const progressMessage: WorkerProgressMessage = {
          type: 'progress',
          processedFrames,
          totalFrames: 0,
        };
        self.postMessage(progressMessage);
      }

    } else if (message.type === 'encodeAudio') {
      if (!isInitialized || !audioEncoder || isCancelled || !currentConfig) return;
      const timestampUs = message.frameIndex * frameInterval;
      if (timestampUs < lastAudioTimestamp) return; // Monotonic check
      lastAudioTimestamp = timestampUs;
      
      const audioData = new AudioData({
        format: 'f32',
        sampleRate: message.sampleRate,
        numberOfChannels: message.numberOfChannels,
        numberOfFrames: message.sampleCount, // ここは sampleCount が正しいはず
        timestamp: timestampUs,
        data: message.channelData, // channelData はインターリーブ済み想定
      });
      audioEncoder.encode(audioData);
      // audioData.close(); // AudioData に close はない？
      
    } else if (message.type === 'finalize') {
      if (!isInitialized || isCancelled) return;
      log('[Worker] Finalizing...');

      await videoEncoder?.flush();
      await audioEncoder?.flush();
      videoEncoder?.close();
      audioEncoder?.close();

      const result = muxer?.finalize();
      if (result) {
<<<<<<< HEAD
        log('[Worker] Finalized. Sending result.');
=======
        console.log('[Worker] Finalized. Sending result.');
        // Ensure final progress message is sent
        const progressMessage: WorkerProgressMessage = {
          type: 'progress',
          processedFrames,
          totalFrames: 0,
        };
        self.postMessage(progressMessage);
>>>>>>> cbe78487
        self.postMessage({ type: 'result', data: result }, { transfer: [result.buffer] });
      } else {
         self.postMessage({ type: 'error', message: 'Muxer finalize failed' });
      }
      isInitialized = false; // 完了したらリセット
    }

  } catch (error: any) {
    console.error('[Worker] Error:', error);
    self.postMessage({ type: 'error', message: error.message || 'Unknown worker error' });
    isInitialized = false; // エラー時もリセット
    videoEncoder?.close();
    audioEncoder?.close();
  }
};<|MERGE_RESOLUTION|>--- conflicted
+++ resolved
@@ -202,10 +202,7 @@
 
       const result = muxer?.finalize();
       if (result) {
-<<<<<<< HEAD
         log('[Worker] Finalized. Sending result.');
-=======
-        console.log('[Worker] Finalized. Sending result.');
         // Ensure final progress message is sent
         const progressMessage: WorkerProgressMessage = {
           type: 'progress',
@@ -213,7 +210,6 @@
           totalFrames: 0,
         };
         self.postMessage(progressMessage);
->>>>>>> cbe78487
         self.postMessage({ type: 'result', data: result }, { transfer: [result.buffer] });
       } else {
          self.postMessage({ type: 'error', message: 'Muxer finalize failed' });
